--- conflicted
+++ resolved
@@ -2,19 +2,13 @@
 
 import com.mytech.virtualcourse.dtos.*;
 import com.mytech.virtualcourse.entities.*;
-<<<<<<< HEAD
 import com.mytech.virtualcourse.enums.*;
-=======
-import com.mytech.virtualcourse.enums.Gender;
->>>>>>> 1d0e5864
 import com.mytech.virtualcourse.exceptions.ResourceNotFoundException;
 import com.mytech.virtualcourse.mappers.CourseMapper;
 import com.mytech.virtualcourse.mappers.InstructorMapper;
-<<<<<<< HEAD
+import com.mytech.virtualcourse.repositories.*;
 import com.mytech.virtualcourse.mappers.ReviewMapper;
 import com.mytech.virtualcourse.mappers.TestMapper;
-=======
->>>>>>> 1d0e5864
 import com.mytech.virtualcourse.repositories.*;
 import com.mytech.virtualcourse.security.JwtUtil;
 import jakarta.persistence.EntityNotFoundException;
@@ -74,19 +68,15 @@
     private JwtUtil jwtUtil;
 
     @Autowired
-<<<<<<< HEAD
+    private StudentRepository studentRepository;
+
+    @Autowired
+    private TransactionRepository transactionRepository;
+
+    @Autowired
     private FileStorageService fileStorageService;
 
-    public List<InstructorDTO> getAllInstructors() {
-=======
-    private StudentRepository studentRepository;
-
-    @Autowired
-    private TransactionRepository transactionRepository;
-
-
     public List<InstructorDTO> getAllInstructors(String platform) {
->>>>>>> 1d0e5864
         List<Instructor> instructors = instructorRepository.findAll();
 
         // Nếu có tham số platform=flutter, dùng 10.0.2.2 (Android Emulator)
