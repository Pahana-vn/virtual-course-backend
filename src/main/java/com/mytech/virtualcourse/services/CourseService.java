--- conflicted
+++ resolved
@@ -1,7 +1,6 @@
 package com.mytech.virtualcourse.services;
 
 import com.mytech.virtualcourse.dtos.*;
-<<<<<<< HEAD
 import com.mytech.virtualcourse.entities.*;
 import com.mytech.virtualcourse.enums.ECourseLevel;
 import com.mytech.virtualcourse.enums.ECourseStatus;
@@ -11,28 +10,14 @@
 import com.mytech.virtualcourse.security.JwtUtil;
 import jakarta.persistence.EntityNotFoundException;
 import jakarta.servlet.http.HttpServletRequest;
-=======
-import com.mytech.virtualcourse.entities.Course;
-import com.mytech.virtualcourse.entities.Lecture;
-import com.mytech.virtualcourse.entities.Test;
-import com.mytech.virtualcourse.exceptions.ResourceNotFoundException;
-import com.mytech.virtualcourse.mappers.CourseMapper;
-import com.mytech.virtualcourse.repositories.CourseRepository;
-import com.mytech.virtualcourse.repositories.LearningProgressRepository;
-import com.mytech.virtualcourse.repositories.StudentLectureProgressRepository;
-import com.mytech.virtualcourse.repositories.TestRepository;
->>>>>>> 7bc286da
 import org.springframework.beans.factory.annotation.Autowired;
 import org.springframework.stereotype.Service;
 import org.springframework.transaction.annotation.Transactional;
 
-<<<<<<< HEAD
 import java.util.List;
 import java.util.Objects;
+import java.util.Optional;
 import java.util.concurrent.atomic.AtomicBoolean;
-=======
-import java.util.*;
->>>>>>> 7bc286da
 import java.util.stream.Collectors;
 
 @Service
@@ -64,10 +49,15 @@
     private AnswerOptionRepository answerOptionRepository;
 
     @Autowired
+    private StudentLectureProgressRepository studentLectureProgressRepository;
+
+    @Autowired
+    private TestRepository testRepository;
+
+    @Autowired
     private CourseMapper courseMapper;
 
     @Autowired
-<<<<<<< HEAD
     private SectionMapper sectionMapper;
 
     @Autowired
@@ -87,15 +77,6 @@
 
     @Autowired
     private JwtUtil jwtUtil;
-=======
-    private TestRepository testRepository;
-
-    @Autowired
-    private LearningProgressRepository learningProgressRepository;
-
-    @Autowired
-    private StudentLectureProgressRepository studentLectureProgressRepository;
->>>>>>> 7bc286da
 
     public List<CourseDTO> getAllCourses() {
         List<Course> courses = courseRepository.findAll();
@@ -135,7 +116,6 @@
         return dto;
     }
 
-<<<<<<< HEAD
     @Transactional
     public CourseDTO createCourse(CourseDTO courseDTO) {
         // Kiểm tra đầu vào
@@ -226,20 +206,8 @@
     public CourseDTO updateCourse(Long id, CourseDTO courseDTO) {
         // Tìm Course hiện tại
         Course existingCourse = courseRepository.findById(id)
-=======
-
-    public CourseDetailDTO getCourseDetailsById(Long id) {
-        Course course = courseRepository.findById(id)
->>>>>>> 7bc286da
                 .orElseThrow(() -> new ResourceNotFoundException("Course not found with id: " + id));
-        CourseDetailDTO dto = courseMapper.courseToCourseDetailDTO(course);
-        if (course.getImageCover() != null) {
-            dto.setImageCover("http://localhost:8080/uploads/course/" + course.getImageCover());
-        }
-        return dto;
-    }
-
-<<<<<<< HEAD
+
         AtomicBoolean isUpdated = new AtomicBoolean(false);
 
         // Cập nhật thông tin cơ bản của Course
@@ -636,34 +604,6 @@
                 .map(courseMapper::courseToCourseDTO)
                 .collect(Collectors.toList());
     }
-
-    public List<CourseDTO> mapCoursesWithFullImageUrl(List<Course> courses) {
-        return courses.stream()
-                .map(course -> {
-                    CourseDTO dto = courseMapper.courseToCourseDTO(course);
-                    if (course.getImageCover() != null) {
-                        dto.setImageCover("http://localhost:8080/uploads/course/" + course.getImageCover());
-                    }
-                    return dto;
-                })
-                .collect(Collectors.toList());
-    }
-
-    private Long getInstructorIdFromRequest(HttpServletRequest request) {
-        String jwt = getJwtFromCookies(request);
-        if (jwt == null || jwt.isEmpty()) {
-//            System.out.println("JWT is missing in the request.");
-            throw new IllegalArgumentException("JWT token is missing or empty.");
-        }
-
-//        System.out.println("JWT Token: " + jwt);
-        return jwtUtil.getInstructorIdFromJwtToken(jwt);
-    }
-
-    private String getJwtFromCookies(HttpServletRequest request) {
-        return jwtUtil.getCookieValueByName(request, "token");
-    }
-=======
 
     public CourseDetailDTO getCourseDetailsForStudent(Long courseId, Long studentId) {
         Course course = courseRepository.findById(courseId)
@@ -718,5 +658,19 @@
         }
         return dto;
     }
->>>>>>> 7bc286da
+
+    private Long getInstructorIdFromRequest(HttpServletRequest request) {
+        String jwt = getJwtFromCookies(request);
+        if (jwt == null || jwt.isEmpty()) {
+//            System.out.println("JWT is missing in the request.");
+            throw new IllegalArgumentException("JWT token is missing or empty.");
+        }
+
+//        System.out.println("JWT Token: " + jwt);
+        return jwtUtil.getInstructorIdFromJwtToken(jwt);
+    }
+
+    private String getJwtFromCookies(HttpServletRequest request) {
+        return jwtUtil.getCookieValueByName(request, "token");
+    }
 }