package com.mytech.virtualcourse.services;

import com.mytech.virtualcourse.dtos.*;
import com.mytech.virtualcourse.entities.*;
import com.mytech.virtualcourse.enums.QuestionType;
import com.mytech.virtualcourse.exceptions.ResourceNotFoundException;
import com.mytech.virtualcourse.mappers.QuestionMapper;
import com.mytech.virtualcourse.repositories.*;
import org.springframework.beans.factory.annotation.Autowired;
import com.mytech.virtualcourse.enums.StatusTest;
import com.mytech.virtualcourse.mappers.TestMapper;
import com.mytech.virtualcourse.security.SecurityUtils;
import lombok.RequiredArgsConstructor;
import org.springframework.http.HttpStatus;
import org.springframework.security.core.context.SecurityContextHolder;
import org.springframework.stereotype.Service;
import org.springframework.transaction.annotation.Transactional;
import org.springframework.web.server.ResponseStatusException;

import java.sql.Timestamp;
import java.util.ArrayList;
import java.util.List;
import java.util.Optional;
import java.util.stream.Collectors;

@Service
@Transactional
public class TestService {
    @Autowired
    private CourseRepository courseRepository;

    @Autowired
    private InstructorRepository instructorRepository;

    @Autowired
    private TestMapper testMapper;

    @Autowired
    private QuestionMapper questionMapper;

    @Autowired
    private SecurityUtils securityUtils;

    @Autowired
    private TestRepository testRepository;

    @Autowired
    private QuestionRepository questionRepository;

    @Autowired
    private StudentAnswerRepository studentAnswerRepository;

    @Autowired
    private StudentRepository studentRepository;

    @Autowired
    private StudentTestSubmissionRepository submissionRepository;

    @Autowired
    private AnswerOptionRepository answerOptionRepository;

        public List<TestDTO> getTestsByCourse(Long courseId) {
                Course course = courseRepository.findById(courseId)
                        .orElseThrow(() -> new ResponseStatusException(HttpStatus.NOT_FOUND, "Course not found with ID: " + courseId));

                Long loggedInInstructorId = getLoggedInInstructorId();
                if (!course.getInstructor().getId().equals(loggedInInstructorId)) {
                        throw new ResponseStatusException(HttpStatus.FORBIDDEN, "You do not have permission to view tests for this course.");
                }

                List<Test> tests = testRepository.findByCourseId(courseId);
                return tests.stream()
                        .map(testMapper::testToTestDTO)
                        .collect(Collectors.toList());
        }

        public TestDTO createTestForCourse(Long courseId, TestDTO testDTO, Long InstructorId) {
                // Lấy khóa học
                Course course = courseRepository.findById(courseId)
                        .orElseThrow(() -> new IllegalArgumentException("Course not found with ID: " + courseId));

                // Xác thực giảng viên có quyền
                if (!course.getInstructor().getId().equals(InstructorId)) {
                        throw new ResponseStatusException(HttpStatus.FORBIDDEN, "You do not have permission to manage this course.");
                }

                Test test = testMapper.testDTOToTest(testDTO);
                test.setCourse(course);
                test.setInstructor(course.getInstructor());

                if (test.getStatusTest() == null) {
                        test.setStatusTest(StatusTest.INACTIVE);
                }

                if (testDTO.getQuestions() != null && !testDTO.getQuestions().isEmpty()) {
                        List<Question> questions = questionRepository.findAllById(
                                testDTO.getQuestions().stream().map(QuestionDTO::getId).collect(Collectors.toList())
                        );
                        boolean allQuestionsBelongToCourse = questions.stream()
                                .allMatch(q -> q.getCourse().getId().equals(courseId));
                        if (!allQuestionsBelongToCourse) {
                                throw new ResponseStatusException(HttpStatus.BAD_REQUEST, "Some questions do not belong to the course.");
                        }
                        test.setQuestions(questions);
                } else {
                        test.setQuestions(new ArrayList<>());
                }

                testRepository.save(test);

                return testMapper.testToTestDTO(test);
        }

        public TestDTO updateTest(Long id, TestDTO updatedTestDTO, Long loggedInInstructorId) {
                Test existingTest = testRepository.findById(id)
                        .orElseThrow(() -> new RuntimeException("Test not found with ID: " + id));

                if (!existingTest.getCourse().getInstructor().getId().equals(loggedInInstructorId)) {
                        throw new ResponseStatusException(HttpStatus.FORBIDDEN, "You do not have permission to update this test.");
                }

                existingTest.setTitle(updatedTestDTO.getTitle());
                existingTest.setDescription(updatedTestDTO.getDescription());
                existingTest.setTotalMarks(updatedTestDTO.getTotalMarks());
                existingTest.setPassPercentage(updatedTestDTO.getPassPercentage());
                existingTest.setDuration(updatedTestDTO.getDuration());
                existingTest.setIsFinalTest(updatedTestDTO.getIsFinalTest());
                existingTest.setStatusTest(updatedTestDTO.getStatusTest());

                if (updatedTestDTO.getQuestions() != null && !updatedTestDTO.getQuestions().isEmpty()) {
                        List<Question> questions = questionRepository.findAllById(
                                updatedTestDTO.getQuestions().stream().map(QuestionDTO::getId).collect(Collectors.toList())
                        );

                        boolean allQuestionsBelongToCourse = questions.stream()
                                .allMatch(q -> q.getCourse().getId().equals(existingTest.getCourse().getId()));
                        if (!allQuestionsBelongToCourse) {
                                throw new ResponseStatusException(HttpStatus.BAD_REQUEST, "Some questions do not belong to the course.");
                        }

                        existingTest.setQuestions(questions);
                } else {
                        existingTest.setQuestions(new ArrayList<>());
                }

                Test savedTest = testRepository.save(existingTest);
                return testMapper.testToTestDTO(savedTest);
        }


        public void deleteTest(Long id, Long loggedInInstructorId) {
                Test test = testRepository.findById(id)
                        .orElseThrow(() -> new RuntimeException("Test not found with ID: " + id));

                if (!test.getCourse().getInstructor().getId().equals(loggedInInstructorId)) {
                        throw new ResponseStatusException(HttpStatus.FORBIDDEN, "You do not have permission to delete this test.");
                }

                testRepository.delete(test);
        }

        public Long getLoggedInInstructorId() {
                Long accountId = securityUtils.getLoggedInAccountId();
                Instructor instructor = instructorRepository.findByAccountId(accountId)
                        .orElseThrow(() -> new IllegalArgumentException("Instructor not found for account ID: " + accountId));
                return instructor.getId();
        }
    public TestResultDTO submitTest(StudentTestSubmissionDTO submissionDTO) {
        Test test = testRepository.findById(submissionDTO.getTestId())
                .orElseThrow(() -> new ResourceNotFoundException("Test not found"));

        Student student = studentRepository.findById(submissionDTO.getStudentId())
                .orElseThrow(() -> new ResourceNotFoundException("Student not found"));

        // Kiểm tra xem học viên đã từng làm bài chưa
        Optional<StudentTestSubmission> existingSubmission = submissionRepository.findTopByTestIdAndStudentIdOrderByMarksObtainedDesc(submissionDTO.getTestId(), submissionDTO.getStudentId());

        StudentTestSubmission sts;
        if (existingSubmission.isPresent()) {
            // Nếu đã có bài làm, cập nhật điểm nếu tốt hơn
            sts = existingSubmission.get();
        } else {
            // Nếu chưa có bài làm, tạo mới
            sts = new StudentTestSubmission();
            sts.setStudent(student);
            sts.setTest(test);
            sts.setSubmittedAt(new Timestamp(System.currentTimeMillis()));
        }

        int obtainedMarks = 0;
        int totalMarks = test.getTotalMarks();

        for (QuestionAnswerDTO qa : submissionDTO.getAnswers()) {
            Question question = questionRepository.findById(qa.getQuestionId())
                    .orElseThrow(() -> new ResourceNotFoundException("Question not found"));

            boolean isCorrect = checkAnswer(question, qa.getSelectedOptionIds());
            if (isCorrect) {
                obtainedMarks += question.getMarks();
            }
        }

        double percentage = (obtainedMarks * 100.0) / totalMarks;
        boolean passed = percentage >= test.getPassPercentage();

        // Cập nhật điểm nếu điểm mới cao hơn điểm cũ
        if (obtainedMarks > sts.getMarksObtained()) {
            sts.setMarksObtained(obtainedMarks);
            sts.setPassed(passed);
            submissionRepository.save(sts);
        }

        // Trả về kết quả
        TestResultDTO result = new TestResultDTO();
        result.setTestId(test.getId());
        result.setStudentId(student.getId());
        result.setMarksObtained(sts.getMarksObtained());
        result.setPercentage((sts.getMarksObtained() * 100.0) / test.getTotalMarks());
        result.setPassed(sts.getPassed());

        return result;
    }


    private boolean checkAnswer(Question q, List<Long> selectedOptionIds) {
        List<AnswerOption> correctOptions = q.getAnswerOptions().stream()
                .filter(AnswerOption::getIsCorrect)
                .collect(Collectors.toList());
        List<Long> correctOptionIds = correctOptions.stream().map(AnswerOption::getId).collect(Collectors.toList());
        return correctOptionIds.size() == selectedOptionIds.size() && correctOptionIds.containsAll(selectedOptionIds);
    }


    private QuestionDTO mapToQuestionDTO(Question q) {
        QuestionDTO dto = new QuestionDTO();
        dto.setId(q.getId());
        dto.setContent(q.getContent());
        dto.setType(QuestionType.valueOf(q.getType().toString()));
        dto.setAnswerOptions(q.getAnswerOptions().stream().map(opt -> {
            AnswerOptionDTO aodto = new AnswerOptionDTO();
            aodto.setId(opt.getId());
            aodto.setContent(opt.getContent());
            return aodto;
        }).collect(Collectors.toList()));
        return dto;
    }

    public TestResultDTO getTestResult(Long testId, Long studentId) {
        // Kiểm tra xem bài kiểm tra có tồn tại không
        Test test = testRepository.findById(testId)
                .orElseThrow(() -> new ResponseStatusException(HttpStatus.NOT_FOUND, "Test not found"));

        // Kiểm tra xem học viên có tồn tại không
        Student student = studentRepository.findById(studentId)
                .orElseThrow(() -> new ResponseStatusException(HttpStatus.NOT_FOUND, "Student not found"));

        // Kiểm tra xem có bài nộp không
        Optional<StudentTestSubmission> submissionOpt =
                submissionRepository.findByTestIdAndStudentId(testId, studentId);

        if (submissionOpt.isEmpty()) {
            throw new ResponseStatusException(HttpStatus.NOT_FOUND, "No submission found for this test");
        }

        StudentTestSubmission submission = submissionOpt.get();

        if (submission.getMarksObtained() == null) {
            throw new ResponseStatusException(HttpStatus.BAD_REQUEST, "Marks not calculated yet");
        }

        // Tạo DTO để trả về kết quả
        TestResultDTO result = new TestResultDTO();
        result.setTestId(test.getId());
<<<<<<< HEAD
        result.setStudentId(student.getId());
        result.setMarksObtained(submission.getMarksObtained());
        result.setPercentage((submission.getMarksObtained() * 100.0) / test.getTotalMarks());
        result.setPassed(submission.getPassed());
=======
        result.setTestTitle(test.getTitle());
        result.setStudentLastname(student.getLastName());
        result.setStudentFirstname(student.getFirstName());
        result.setMarksObtained(marksObtained);
        result.setPercentage((marksObtained * 100.0) / test.getTotalMarks());
        result.setPassed(passed);

        List<StudentQuestionDTO> answeredQuestions = new ArrayList<>();

        for (Question question : test.getQuestions()) {
            StudentQuestionDTO studentQuestion = new StudentQuestionDTO();
            studentQuestion.setId(question.getId());
            studentQuestion.setContent(question.getContent());
            studentQuestion.setType(question.getType());
            studentQuestion.setMarks(question.getMarks());

            List<StudentAnswer> studentAnswers = submission.getAnswers().stream()
                    .filter(a -> a.getQuestion().getId().equals(question.getId()))
                    .toList();

            List<Long> selectedOptionIds = studentAnswers.stream()
                    .map(a -> a.getSelectedOption().getId())
                    .distinct()
                    .toList();

            List<AnswerOption> correctOptions = question.getAnswerOptions().stream()
                    .filter(AnswerOption::getIsCorrect)
                    .toList();
            List<Long> correctOptionIds = correctOptions.stream()
                    .map(AnswerOption::getId)
                    .toList();

            boolean isCorrect;
            if (question.getType() == QuestionType.MULTIPLE) {
                isCorrect = selectedOptionIds.size() == correctOptionIds.size()
                        && selectedOptionIds.containsAll(correctOptionIds);
            } else {
                isCorrect = selectedOptionIds.equals(correctOptionIds);
            }

            studentQuestion.setGivenAnswers(selectedOptionIds.stream()
                    .map(id -> {
                        AnswerOption opt = answerOptionRepository.findById(id).orElse(null);
                        return opt != null ? new AnswerOptionDTO(opt.getId(), opt.getContent(), opt.getIsCorrect(), question.getId()) : null;
                    })
                    .filter(Objects::nonNull)
                    .collect(Collectors.toList()));

            studentQuestion.setCorrectAnswers(correctOptions.stream()
                    .map(opt -> new AnswerOptionDTO(opt.getId(), opt.getContent(), opt.getIsCorrect(), question.getId()))
                    .collect(Collectors.toList()));

            studentQuestion.setCorrect(isCorrect);

            answeredQuestions.add(studentQuestion);
        }
>>>>>>> 1d0e5864

        return result;
    }
}<|MERGE_RESOLUTION|>--- conflicted
+++ resolved
@@ -20,6 +20,7 @@
 import java.sql.Timestamp;
 import java.util.ArrayList;
 import java.util.List;
+import java.util.Objects;
 import java.util.Optional;
 import java.util.stream.Collectors;
 
@@ -72,6 +73,14 @@
                 return tests.stream()
                         .map(testMapper::testToTestDTO)
                         .collect(Collectors.toList());
+        }
+
+        public List<TestDTO> getTestsByInstructorIdAndCourseId(Long instructorId, Long courseId) {
+            List<Test> tests = testRepository.findByInstructorIdAndCourseId(instructorId, courseId);
+
+            return tests.stream()
+                    .map(testMapper::testToTestDTO)
+                    .collect(Collectors.toList());
         }
 
         public TestDTO createTestForCourse(Long courseId, TestDTO testDTO, Long InstructorId) {
@@ -165,6 +174,8 @@
                         .orElseThrow(() -> new IllegalArgumentException("Instructor not found for account ID: " + accountId));
                 return instructor.getId();
         }
+
+    @Transactional
     public TestResultDTO submitTest(StudentTestSubmissionDTO submissionDTO) {
         Test test = testRepository.findById(submissionDTO.getTestId())
                 .orElseThrow(() -> new ResourceNotFoundException("Test not found"));
@@ -172,111 +183,82 @@
         Student student = studentRepository.findById(submissionDTO.getStudentId())
                 .orElseThrow(() -> new ResourceNotFoundException("Student not found"));
 
-        // Kiểm tra xem học viên đã từng làm bài chưa
-        Optional<StudentTestSubmission> existingSubmission = submissionRepository.findTopByTestIdAndStudentIdOrderByMarksObtainedDesc(submissionDTO.getTestId(), submissionDTO.getStudentId());
-
-        StudentTestSubmission sts;
-        if (existingSubmission.isPresent()) {
-            // Nếu đã có bài làm, cập nhật điểm nếu tốt hơn
-            sts = existingSubmission.get();
-        } else {
-            // Nếu chưa có bài làm, tạo mới
-            sts = new StudentTestSubmission();
-            sts.setStudent(student);
-            sts.setTest(test);
-            sts.setSubmittedAt(new Timestamp(System.currentTimeMillis()));
-        }
+        Optional<StudentTestSubmission> existingSubmission = submissionRepository
+                .findTopByTestIdAndStudentIdOrderByMarksObtainedDesc(submissionDTO.getTestId(), submissionDTO.getStudentId());
+
+        StudentTestSubmission submission = existingSubmission.orElse(new StudentTestSubmission());
+        submission.setStudent(student);
+        submission.setTest(test);
+        submission.setSubmittedAt(new Timestamp(System.currentTimeMillis()));
+        submission.setMarksObtained(0);
+        submission.setPassed(false);
+        submission.setDuration(test.getDuration());
+
+        submission = submissionRepository.save(submission);
+
+        studentAnswerRepository.deleteBySubmissionId(submission.getId());
 
         int obtainedMarks = 0;
         int totalMarks = test.getTotalMarks();
+        List<StudentAnswer> studentAnswers = new ArrayList<>();
 
         for (QuestionAnswerDTO qa : submissionDTO.getAnswers()) {
             Question question = questionRepository.findById(qa.getQuestionId())
                     .orElseThrow(() -> new ResourceNotFoundException("Question not found"));
 
-            boolean isCorrect = checkAnswer(question, qa.getSelectedOptionIds());
+            List<AnswerOption> correctOptions = question.getAnswerOptions().stream()
+                    .filter(AnswerOption::getIsCorrect)
+                    .toList();
+            List<Long> correctOptionIds = correctOptions.stream().map(AnswerOption::getId).toList();
+
+            List<AnswerOption> selectedOptions = answerOptionRepository.findAllById(qa.getSelectedOptionIds());
+
+            boolean isCorrect = correctOptionIds.size() == qa.getSelectedOptionIds().size()
+                    && correctOptionIds.containsAll(qa.getSelectedOptionIds());
+
             if (isCorrect) {
                 obtainedMarks += question.getMarks();
             }
-        }
-
-        double percentage = (obtainedMarks * 100.0) / totalMarks;
-        boolean passed = percentage >= test.getPassPercentage();
-
-        // Cập nhật điểm nếu điểm mới cao hơn điểm cũ
-        if (obtainedMarks > sts.getMarksObtained()) {
-            sts.setMarksObtained(obtainedMarks);
-            sts.setPassed(passed);
-            submissionRepository.save(sts);
-        }
-
-        // Trả về kết quả
+
+            for (AnswerOption selectedOption : selectedOptions) {
+                StudentAnswer studentAnswer = new StudentAnswer();
+                studentAnswer.setSubmission(submission);
+                studentAnswer.setQuestion(question);
+                studentAnswer.setSelectedOption(selectedOption);
+                studentAnswers.add(studentAnswer);
+            }
+        }
+
+        studentAnswerRepository.saveAll(studentAnswers);
+
+        submission.setMarksObtained(obtainedMarks);
+        submission.setPassed(obtainedMarks >= (test.getPassPercentage() * totalMarks) / 100);
+        submissionRepository.save(submission);
+
+        return getTestResult(test.getId(), student.getId());
+    }
+
+    public TestResultDTO getTestResult(Long testId, Long studentId) {
+
+        Test test = testRepository.findById(testId)
+                .orElseThrow(() -> new ResponseStatusException(HttpStatus.NOT_FOUND, "Test not found"));
+
+        Student student = studentRepository.findById(studentId)
+                .orElseThrow(() -> new ResponseStatusException(HttpStatus.NOT_FOUND, "Student not found"));
+
+        Optional<StudentTestSubmission> submissionOpt =
+                submissionRepository.findByTestIdAndStudentId(testId, studentId);
+
+        if (submissionOpt.isEmpty()) {
+            throw new ResponseStatusException(HttpStatus.NOT_FOUND, "No submission found for this test");
+        }
+
+        StudentTestSubmission submission = submissionOpt.get();
+        int marksObtained = (submission.getMarksObtained() != null) ? submission.getMarksObtained() : 0;
+        boolean passed = (submission.getPassed() != null) ? submission.getPassed() : false;
+
         TestResultDTO result = new TestResultDTO();
         result.setTestId(test.getId());
-        result.setStudentId(student.getId());
-        result.setMarksObtained(sts.getMarksObtained());
-        result.setPercentage((sts.getMarksObtained() * 100.0) / test.getTotalMarks());
-        result.setPassed(sts.getPassed());
-
-        return result;
-    }
-
-
-    private boolean checkAnswer(Question q, List<Long> selectedOptionIds) {
-        List<AnswerOption> correctOptions = q.getAnswerOptions().stream()
-                .filter(AnswerOption::getIsCorrect)
-                .collect(Collectors.toList());
-        List<Long> correctOptionIds = correctOptions.stream().map(AnswerOption::getId).collect(Collectors.toList());
-        return correctOptionIds.size() == selectedOptionIds.size() && correctOptionIds.containsAll(selectedOptionIds);
-    }
-
-
-    private QuestionDTO mapToQuestionDTO(Question q) {
-        QuestionDTO dto = new QuestionDTO();
-        dto.setId(q.getId());
-        dto.setContent(q.getContent());
-        dto.setType(QuestionType.valueOf(q.getType().toString()));
-        dto.setAnswerOptions(q.getAnswerOptions().stream().map(opt -> {
-            AnswerOptionDTO aodto = new AnswerOptionDTO();
-            aodto.setId(opt.getId());
-            aodto.setContent(opt.getContent());
-            return aodto;
-        }).collect(Collectors.toList()));
-        return dto;
-    }
-
-    public TestResultDTO getTestResult(Long testId, Long studentId) {
-        // Kiểm tra xem bài kiểm tra có tồn tại không
-        Test test = testRepository.findById(testId)
-                .orElseThrow(() -> new ResponseStatusException(HttpStatus.NOT_FOUND, "Test not found"));
-
-        // Kiểm tra xem học viên có tồn tại không
-        Student student = studentRepository.findById(studentId)
-                .orElseThrow(() -> new ResponseStatusException(HttpStatus.NOT_FOUND, "Student not found"));
-
-        // Kiểm tra xem có bài nộp không
-        Optional<StudentTestSubmission> submissionOpt =
-                submissionRepository.findByTestIdAndStudentId(testId, studentId);
-
-        if (submissionOpt.isEmpty()) {
-            throw new ResponseStatusException(HttpStatus.NOT_FOUND, "No submission found for this test");
-        }
-
-        StudentTestSubmission submission = submissionOpt.get();
-
-        if (submission.getMarksObtained() == null) {
-            throw new ResponseStatusException(HttpStatus.BAD_REQUEST, "Marks not calculated yet");
-        }
-
-        // Tạo DTO để trả về kết quả
-        TestResultDTO result = new TestResultDTO();
-        result.setTestId(test.getId());
-<<<<<<< HEAD
-        result.setStudentId(student.getId());
-        result.setMarksObtained(submission.getMarksObtained());
-        result.setPercentage((submission.getMarksObtained() * 100.0) / test.getTotalMarks());
-        result.setPassed(submission.getPassed());
-=======
         result.setTestTitle(test.getTitle());
         result.setStudentLastname(student.getLastName());
         result.setStudentFirstname(student.getFirstName());
@@ -333,8 +315,8 @@
 
             answeredQuestions.add(studentQuestion);
         }
->>>>>>> 1d0e5864
-
+
+        result.setQuestions(answeredQuestions);
         return result;
     }
 }