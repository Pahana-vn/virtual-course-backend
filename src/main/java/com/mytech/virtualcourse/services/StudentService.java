--- conflicted
+++ resolved
@@ -4,14 +4,7 @@
 import com.mytech.virtualcourse.dtos.CourseDTO;
 import com.mytech.virtualcourse.dtos.DashboardDTO;
 import com.mytech.virtualcourse.dtos.StudentDTO;
-<<<<<<< HEAD
-import com.mytech.virtualcourse.entities.Instructor;
-import com.mytech.virtualcourse.entities.Course;
-import com.mytech.virtualcourse.entities.LearningProgress;
-import com.mytech.virtualcourse.entities.Student;
-=======
 import com.mytech.virtualcourse.entities.*;
->>>>>>> 7bc286da
 import com.mytech.virtualcourse.exceptions.ResourceNotFoundException;
 import com.mytech.virtualcourse.mappers.CourseMapper;
 import com.mytech.virtualcourse.mappers.StudentMapper;
@@ -22,10 +15,7 @@
 
 import java.math.BigDecimal;
 import java.util.*;
-<<<<<<< HEAD
-=======
 import java.util.function.Function;
->>>>>>> 7bc286da
 import java.util.stream.Collectors;
 
 @Service
@@ -65,8 +55,6 @@
     private static final String AVATAR_BASE_URL = "http://localhost:8080/uploads/student/";
     private static final String INSTRUCTOR_PHOTO_BASE_URL = "http://localhost:8080/uploads/instructor/";
     private static final String COURSE_IMAGE_BASE_URL = "http://localhost:8080/uploads/course/";
-
-
 
     public List<StudentDTO> getAllStudents() {
         List<Student> students = studentRepository.findAll();
@@ -136,27 +124,7 @@
         studentRepository.deleteById(id);
     }
 
-<<<<<<< HEAD
-    public String getStudentAvatar(Long id) {
-        if (!studentRepository.existsStudentByAccountId(id)) {
-            throw new ResourceNotFoundException("Student not found with account id: " + id);
-        }
-        Optional<Student> optionalStudent = studentRepository.findByAccountId(id);
-
-        if (optionalStudent.isPresent()) {
-            return optionalStudent.get().getAvatar();
-        } else {
-            throw new ResourceNotFoundException("Student not found with account id: " + id);
-        }
-    }
-    public DashboardDTO getStudentDashboardData(Long accountId) {
-
-            Student student = studentRepository.findByAccountId(accountId)
-                .orElseThrow(() -> new ResourceNotFoundException("Student not found with account id: " + accountId));
-        Long studentId = student.getId();
-=======
     public DashboardDTO getStudentDashboardData(Long studentId) {
->>>>>>> 7bc286da
 
         Student student = studentRepository.findById(studentId)
                 .orElseThrow(() -> new ResourceNotFoundException("Student not found with id: " + studentId));
@@ -466,4 +434,16 @@
         favoriteCourseRepository.delete(favoriteCourse);
     }
 
+    public String getStudentAvatar(Long id) {
+        if (!studentRepository.existsStudentByAccountId(id)) {
+            throw new ResourceNotFoundException("Student not found with account id: " + id);
+        }
+        Optional<Student> optionalStudent = studentRepository.findByAccountId(id);
+
+        if (optionalStudent.isPresent()) {
+            return optionalStudent.get().getAvatar();
+        } else {
+            throw new ResourceNotFoundException("Student not found with account id: " + id);
+        }
+    }
 }