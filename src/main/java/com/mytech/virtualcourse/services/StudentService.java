--- conflicted
+++ resolved
@@ -2,11 +2,8 @@
 
 import com.mytech.virtualcourse.dtos.*;
 import com.mytech.virtualcourse.entities.*;
-<<<<<<< HEAD
-=======
 import com.mytech.virtualcourse.enums.Gender;
 import com.mytech.virtualcourse.enums.QuestionType;
->>>>>>> 1d0e5864
 import com.mytech.virtualcourse.exceptions.ResourceNotFoundException;
 import com.mytech.virtualcourse.mappers.CourseMapper;
 import com.mytech.virtualcourse.mappers.StudentMapper;
@@ -40,6 +37,9 @@
 
     @Autowired
     private CourseRepository courseRepository;
+
+    @Autowired
+    private AnswerOptionRepository answerOptionRepository;
 
     @Autowired
     private PaymentRepository paymentRepository;
@@ -474,10 +474,6 @@
 
         List<Question> questions = questionRepository.findByTestId(submission.getTest().getId());
 
-<<<<<<< HEAD
-        // Dùng MapStruct để convert sang DTO
-        return studentQuizMapper.toQuizDetailDTO(submission, studentQuizMapper.toQuestionDTOList(questions));
-=======
         List<StudentQuestionDTO> questionDTOs = questions.stream().map(question -> {
             StudentQuestionDTO studentQuestion = new StudentQuestionDTO();
             studentQuestion.setId(question.getId());
@@ -535,7 +531,6 @@
                 submission.getPassed(),
                 questionDTOs
         );
->>>>>>> 1d0e5864
     }
 
     public void changePassword(Long studentId, ChangePasswordStudentDTO changePasswordDTO) {
