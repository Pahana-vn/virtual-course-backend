package com.mytech.virtualcourse.services;

<<<<<<< HEAD
import com.mytech.virtualcourse.entities.Instructor;
import com.mytech.virtualcourse.entities.Transaction;
import com.mytech.virtualcourse.entities.Wallet;
import com.mytech.virtualcourse.enums.StatusTransaction;
import com.mytech.virtualcourse.enums.StatusWallet;
import com.mytech.virtualcourse.enums.TransactionType;
import com.mytech.virtualcourse.enums.NotificationType;
import com.mytech.virtualcourse.exceptions.InsufficientBalanceException;
import com.mytech.virtualcourse.exceptions.ResourceNotFoundException;
import com.mytech.virtualcourse.exceptions.WalletOperationException;
import com.mytech.virtualcourse.repositories.InstructorRepository;
import com.mytech.virtualcourse.repositories.TransactionRepository;
import com.mytech.virtualcourse.repositories.WalletRepository;

import org.slf4j.Logger;
import org.slf4j.LoggerFactory;
import org.springframework.beans.factory.annotation.Autowired;
import org.springframework.data.domain.Page;
import org.springframework.data.domain.Pageable;
import org.springframework.stereotype.Service;
import org.springframework.transaction.annotation.Isolation;
=======
import com.mytech.virtualcourse.dtos.WalletBalanceDTO;
import com.mytech.virtualcourse.dtos.WalletDTO;
import com.mytech.virtualcourse.entities.Wallet;
import com.mytech.virtualcourse.enums.StatusWallet;
import com.mytech.virtualcourse.mappers.WalletMapper;
import com.mytech.virtualcourse.repositories.WalletRepository;
import com.mytech.virtualcourse.exceptions.ResourceNotFoundException;
import org.springframework.beans.factory.annotation.Autowired;
import org.springframework.stereotype.Service;
>>>>>>> 1d0e5864
import org.springframework.transaction.annotation.Transactional;

import java.math.BigDecimal;
import java.sql.Timestamp;
<<<<<<< HEAD
import java.time.LocalDateTime;
import java.util.List;
import java.util.UUID;

/**
 * Service quản lý ví điện tử và các giao dịch liên quan
 */
@Service
public class WalletService {
    private static final Logger logger = LoggerFactory.getLogger(WalletService.class);
=======
import java.time.Instant;

@Service
public class WalletService {
>>>>>>> 1d0e5864

    @Autowired
    private WalletRepository walletRepository;

<<<<<<< HEAD
    @Autowired
    private TransactionRepository transactionRepository;

    @Autowired
    private InstructorRepository instructorRepository;

    @Autowired
    private NotificationService notificationService;

    /**
     * Tạo ví mới cho instructor
     *
     * @param instructor Đối tượng Instructor
     * @return Đối tượng Wallet đã tạo
     */
    @Transactional
    public Wallet createWalletForInstructor(Instructor instructor) {
        logger.info("Creating wallet for instructor ID: {}", instructor.getId());

        // Kiểm tra xem instructor đã có ví chưa
        if (instructor.getWallet() != null) {
            logger.info("Wallet already exists for instructor ID: {}", instructor.getId());
            return instructor.getWallet();
        }

        // Tạo ví mới
        Wallet wallet = new Wallet();
        wallet.setBalance(BigDecimal.ZERO);
        wallet.setStatusWallet(StatusWallet.ACTIVE);
        wallet.setMaxLimit(new BigDecimal("10000.00")); // Giới hạn mặc định
        wallet.setLastUpdated(new Timestamp(System.currentTimeMillis()));
        wallet.setInstructor(instructor);

        // Lưu ví và cập nhật instructor
        Wallet savedWallet = walletRepository.save(wallet);
        instructor.setWallet(savedWallet);
        instructorRepository.save(instructor);

        logger.info("Wallet created successfully for instructor ID: {}, wallet ID: {}",
                instructor.getId(), savedWallet.getId());
        return savedWallet;
    }

    /**
     * Lấy thông tin ví của instructor
     *
     * @param instructorId ID của instructor
     * @return Đối tượng Wallet
     * @throws ResourceNotFoundException Nếu không tìm thấy ví
     */
    public Wallet getInstructorWallet(Long instructorId) {
        logger.debug("Getting wallet for instructor ID: {}", instructorId);

        Instructor instructor = instructorRepository.findById(instructorId)
                .orElseThrow(() -> {
                    logger.error("Instructor not found with ID: {}", instructorId);
                    return new ResourceNotFoundException("Instructor not found with id: " + instructorId);
                });

        if (instructor.getWallet() == null) {
            logger.error("Wallet not found for instructor ID: {}", instructorId);
            throw new ResourceNotFoundException("Wallet not found for instructor with id: " + instructorId);
        }

        return instructor.getWallet();
    }

    /**
     * Cập nhật số dư ví
     *
     * @param walletId ID của ví
     * @param amount Số tiền thay đổi
     * @param isCredit true nếu là nạp tiền, false nếu là trừ tiền
     * @return Đối tượng Wallet đã cập nhật
     * @throws ResourceNotFoundException Nếu không tìm thấy ví
     * @throws InsufficientBalanceException Nếu số dư không đủ khi rút tiền
     */
    @Transactional(isolation = Isolation.REPEATABLE_READ)
    public Wallet updateBalance(Long walletId, BigDecimal amount, boolean isCredit) {
        logger.info("Updating balance for wallet ID: {}, amount: {}, isCredit: {}",
                walletId, amount, isCredit);

        if (amount.compareTo(BigDecimal.ZERO) <= 0) {
            throw new IllegalArgumentException("Amount must be greater than zero");
        }

        Wallet wallet = walletRepository.findById(walletId)
                .orElseThrow(() -> {
                    logger.error("Wallet not found with ID: {}", walletId);
                    return new ResourceNotFoundException("Wallet not found with id: " + walletId);
                });

        // Kiểm tra trạng thái ví
        if (wallet.getStatusWallet() != StatusWallet.ACTIVE) {
            logger.error("Cannot update balance for wallet ID: {} with status: {}",
                    walletId, wallet.getStatusWallet());
            throw new WalletOperationException("Wallet is not active");
        }

        BigDecimal newBalance;
        if (isCredit) {
            // Thêm tiền vào ví
            newBalance = wallet.getBalance().add(amount);

            // Kiểm tra giới hạn tối đa
            if (wallet.getMaxLimit() != null && newBalance.compareTo(wallet.getMaxLimit()) > 0) {
                logger.warn("New balance exceeds max limit for wallet ID: {}", walletId);
                throw new WalletOperationException("Transaction would exceed wallet maximum limit");
            }
        } else {
            // Trừ tiền từ ví
            if (wallet.getBalance().compareTo(amount) < 0) {
                logger.error("Insufficient balance for wallet ID: {}", walletId);
                throw new InsufficientBalanceException("Insufficient balance");
            }
            newBalance = wallet.getBalance().subtract(amount);
        }

        wallet.setBalance(newBalance);
        wallet.setLastUpdated(new Timestamp(System.currentTimeMillis()));
        Wallet updatedWallet = walletRepository.save(wallet);

        logger.info("Balance updated successfully for wallet ID: {}, new balance: {}",
                walletId, newBalance);
        return updatedWallet;
    }

    /**
     * Cập nhật trạng thái ví
     *
     * @param walletId ID của ví
     * @param status Trạng thái mới
     * @return Đối tượng Wallet đã cập nhật
     * @throws ResourceNotFoundException Nếu không tìm thấy ví
     */
    @Transactional
    public Wallet updateWalletStatus(Long walletId, StatusWallet status) {
        logger.info("Updating status for wallet ID: {} to {}", walletId, status);

        Wallet wallet = walletRepository.findById(walletId)
                .orElseThrow(() -> {
                    logger.error("Wallet not found with ID: {}", walletId);
                    return new ResourceNotFoundException("Wallet not found with id: " + walletId);
                });

        wallet.setStatusWallet(status);
        wallet.setLastUpdated(new Timestamp(System.currentTimeMillis()));
        Wallet updatedWallet = walletRepository.save(wallet);

        logger.info("Status updated successfully for wallet ID: {}", walletId);
        return updatedWallet;
    }

    /**
     * Tạo giao dịch mới
     *
     * @param wallet Đối tượng Wallet
     * @param amount Số tiền giao dịch
     * @param transactionType Loại giao dịch (CREDIT/DEBIT)
     * @param description Mô tả giao dịch
     * @param referenceId ID tham chiếu (nếu có)
     * @return Đối tượng Transaction đã tạo
     */
    @Transactional
    public Transaction createTransaction(Wallet wallet, BigDecimal amount,
                                         TransactionType transactionType, String description, String referenceId) {
        logger.info("Creating transaction for wallet ID: {}, amount: {}, type: {}",
                wallet.getId(), amount, transactionType);

        if (amount.compareTo(BigDecimal.ZERO) <= 0) {
            throw new IllegalArgumentException("Transaction amount must be greater than zero");
        }

        // Kiểm tra trạng thái ví
        if (wallet.getStatusWallet() != StatusWallet.ACTIVE) {
            logger.error("Cannot create transaction for wallet ID: {} with status: {}",
                    wallet.getId(), wallet.getStatusWallet());
            throw new WalletOperationException("Wallet is not active");
        }

        // Tạo ID tham chiếu nếu không được cung cấp
        if (referenceId == null || referenceId.isEmpty()) {
            referenceId = "TXN-" + UUID.randomUUID().toString().substring(0, 8);
        }

        Transaction transaction = new Transaction();
        transaction.setWallet(wallet);
        transaction.setAmount(amount);
        transaction.setTransactionType(transactionType);
        transaction.setStatusTransaction(StatusTransaction.PENDING);
        // Lưu mô tả vào một trường phù hợp hoặc tạo thêm trường nếu cần

        Transaction savedTransaction = transactionRepository.save(transaction);

        logger.info("Transaction created successfully with ID: {}", savedTransaction.getId());
        return savedTransaction;
    }

    /**
     * Xử lý giao dịch
     *
     * @param transactionId ID của giao dịch
     * @return Đối tượng Transaction đã xử lý
     * @throws ResourceNotFoundException Nếu không tìm thấy giao dịch
     * @throws IllegalStateException Nếu giao dịch không ở trạng thái PENDING
     */
    @Transactional(isolation = Isolation.REPEATABLE_READ)
    public Transaction processTransaction(Long transactionId) {
        logger.info("Processing transaction with ID: {}", transactionId);

        Transaction transaction = transactionRepository.findById(transactionId)
                .orElseThrow(() -> {
                    logger.error("Transaction not found with ID: {}", transactionId);
                    return new ResourceNotFoundException("Transaction not found with id: " + transactionId);
                });

        if (transaction.getStatusTransaction() != StatusTransaction.PENDING) {
            logger.error("Cannot process transaction ID: {} with status: {}",
                    transactionId, transaction.getStatusTransaction());
            throw new IllegalStateException("Transaction is not in PENDING state");
        }

        try {
            Wallet wallet = transaction.getWallet();

            // Kiểm tra trạng thái ví
            if (wallet.getStatusWallet() != StatusWallet.ACTIVE) {
                logger.error("Cannot process transaction for inactive wallet ID: {}", wallet.getId());
                transaction.setStatusTransaction(StatusTransaction.FAILED);
                return transactionRepository.save(transaction);
            }

            if (transaction.getTransactionType() == TransactionType.CREDIT) {
                // Nạp tiền vào ví
                BigDecimal newBalance = wallet.getBalance().add(transaction.getAmount());

                // Kiểm tra giới hạn tối đa
                if (wallet.getMaxLimit() != null && newBalance.compareTo(wallet.getMaxLimit()) > 0) {
                    logger.warn("Transaction would exceed wallet maximum limit");
                    transaction.setStatusTransaction(StatusTransaction.FAILED);
                    return transactionRepository.save(transaction);
                }

                wallet.setBalance(newBalance);
            } else if (transaction.getTransactionType() == TransactionType.DEBIT) {
                // Trừ tiền từ ví
                if (wallet.getBalance().compareTo(transaction.getAmount()) < 0) {
                    logger.error("Insufficient balance for transaction ID: {}", transactionId);
                    transaction.setStatusTransaction(StatusTransaction.FAILED);
                    return transactionRepository.save(transaction);
                }

                wallet.setBalance(wallet.getBalance().subtract(transaction.getAmount()));
            } else {
                logger.error("Invalid transaction type: {}", transaction.getTransactionType());
                transaction.setStatusTransaction(StatusTransaction.FAILED);
                return transactionRepository.save(transaction);
            }

            wallet.setLastUpdated(new Timestamp(System.currentTimeMillis()));
            walletRepository.save(wallet);

            transaction.setStatusTransaction(StatusTransaction.SUCCESS);
            transaction.setProcessedAt(new Timestamp(System.currentTimeMillis()));
            Transaction completedTransaction = transactionRepository.save(transaction);

            logger.info("Transaction ID: {} processed successfully. New wallet balance: {}",
                    transactionId, wallet.getBalance());

            // Gửi thông báo cho người dùng
            try {
                Instructor instructor = wallet.getInstructor();
                if (instructor != null && instructor.getAccount() != null) {
                    String message = transaction.getTransactionType() == TransactionType.CREDIT ?
                            "Your wallet has been credited with " + transaction.getAmount() :
                            "Your wallet has been debited with " + transaction.getAmount();

                    notificationService.sendNotification(
                            instructor.getAccount().getId(),
                            message,
                            transaction.getTransactionType() == TransactionType.CREDIT ?
                                    NotificationType.WalletCredit : NotificationType.WalletDebit,
                            null,
                            null
                    );
                }
            } catch (Exception e) {
                logger.error("Failed to send transaction notification: {}", e.getMessage());
                // Không throw exception để không ảnh hưởng đến giao dịch
            }

            return completedTransaction;
        } catch (Exception e) {
            logger.error("Error processing transaction ID: {}: {}", transactionId, e.getMessage());
            transaction.setStatusTransaction(StatusTransaction.FAILED);
            return transactionRepository.save(transaction);
        }
    }

    /**
     * Lấy danh sách giao dịch của ví
     *
     * @param walletId ID của ví
     * @return Danh sách giao dịch
     */
    public List<Transaction> getTransactionsByWalletId(Long walletId) {
        logger.debug("Getting transactions for wallet ID: {}", walletId);

        Wallet wallet = walletRepository.findById(walletId)
                .orElseThrow(() -> new ResourceNotFoundException("Wallet not found with id: " + walletId));

        return wallet.getTransactions();
    }

    /**
     * Lấy danh sách giao dịch của ví có phân trang
     *
     * @param walletId ID của ví
     * @param pageable Thông tin phân trang
     * @return Trang giao dịch
     */
    public Page<Transaction> getTransactionsByWalletId(Long walletId, Pageable pageable) {
        logger.debug("Getting paginated transactions for wallet ID: {}", walletId);
        return transactionRepository.findByWalletIdOrderByCreatedAtDesc(walletId, pageable);
    }

    /**
     * Lấy danh sách giao dịch theo trạng thái
     *
     * @param walletId ID của ví
     * @param status Trạng thái giao dịch
     * @return Danh sách giao dịch
     */
    public List<Transaction> getTransactionsByStatus(Long walletId, StatusTransaction status) {
        logger.debug("Getting transactions for wallet ID: {} with status: {}", walletId, status);
        return transactionRepository.findByWalletIdAndStatusTransactionOrderByCreatedAtDesc(walletId, status);
    }

    /**
     * Yêu cầu rút tiền
     *
     * @param walletId ID của ví
     * @param amount Số tiền rút
     * @param bankInfo Thông tin ngân hàng (số tài khoản, tên ngân hàng)
     * @return Đối tượng Transaction đã tạo
     * @throws ResourceNotFoundException Nếu không tìm thấy ví
     * @throws InsufficientBalanceException Nếu số dư không đủ
     */
    @Transactional
    public Transaction requestWithdrawal(Long walletId, BigDecimal amount, String bankInfo) {
        logger.info("Processing withdrawal request for wallet ID: {}, amount: {}", walletId, amount);

        if (amount.compareTo(BigDecimal.ZERO) <= 0) {
            throw new IllegalArgumentException("Withdrawal amount must be greater than zero");
        }

        Wallet wallet = walletRepository.findById(walletId)
                .orElseThrow(() -> {
                    logger.error("Wallet not found with ID: {}", walletId);
                    return new ResourceNotFoundException("Wallet not found with id: " + walletId);
                });

        // Kiểm tra trạng thái ví
        if (wallet.getStatusWallet() != StatusWallet.ACTIVE) {
            logger.error("Cannot process withdrawal for wallet ID: {} with status: {}",
                    walletId, wallet.getStatusWallet());
            throw new WalletOperationException("Wallet is not active");
        }

        // Kiểm tra số dư
        if (wallet.getBalance().compareTo(amount) < 0) {
            logger.error("Insufficient balance for withdrawal from wallet ID: {}", walletId);
            throw new InsufficientBalanceException("Insufficient balance for withdrawal");
        }

        Transaction transaction = new Transaction();
        transaction.setWallet(wallet);
        transaction.setAmount(amount);
        transaction.setTransactionType(TransactionType.WITHDRAWAL);
        transaction.setStatusTransaction(StatusTransaction.PENDING);
        // Lưu thông tin ngân hàng vào trường phù hợp hoặc tạo thêm trường nếu cần

        Transaction savedTransaction = transactionRepository.save(transaction);

        logger.info("Withdrawal request created with transaction ID: {}", savedTransaction.getId());

        // Gửi thông báo cho người dùng
        try {
            Instructor instructor = wallet.getInstructor();
            if (instructor != null && instructor.getAccount() != null) {
                notificationService.sendNotification(
                        instructor.getAccount().getId(),
                        "Your withdrawal request for " + amount + " has been submitted and is pending approval.",
                        NotificationType.WalletWithdrawal,
                        null,
                        null
                );
            }
        } catch (Exception e) {
            logger.error("Failed to send withdrawal notification: {}", e.getMessage());
            // Không throw exception để không ảnh hưởng đến giao dịch
        }

        return savedTransaction;
    }

    /**
     * Phê duyệt yêu cầu rút tiền
     *
     * @param transactionId ID của giao dịch rút tiền
     * @return Đối tượng Transaction đã xử lý
     * @throws ResourceNotFoundException Nếu không tìm thấy giao dịch
     */
    @Transactional
    public Transaction approveWithdrawal(Long transactionId) {
        logger.info("Approving withdrawal transaction ID: {}", transactionId);

        Transaction transaction = transactionRepository.findById(transactionId)
                .orElseThrow(() -> {
                    logger.error("Transaction not found with ID: {}", transactionId);
                    return new ResourceNotFoundException("Transaction not found with id: " + transactionId);
                });

        if (transaction.getStatusTransaction() != StatusTransaction.PENDING) {
            logger.error("Cannot approve transaction ID: {} with status: {}",
                    transactionId, transaction.getStatusTransaction());
            throw new IllegalStateException("Transaction is not in PENDING state");
        }

        if (transaction.getTransactionType() != TransactionType.WITHDRAWAL) {
            logger.error("Transaction ID: {} is not a withdrawal transaction", transactionId);
            throw new IllegalArgumentException("Transaction is not a withdrawal request");
        }

        // Xử lý giao dịch rút tiền
        Wallet wallet = transaction.getWallet();

        // Kiểm tra số dư
        if (wallet.getBalance().compareTo(transaction.getAmount()) < 0) {
            logger.error("Insufficient balance for withdrawal from wallet ID: {}", wallet.getId());
            transaction.setStatusTransaction(StatusTransaction.FAILED);
            return transactionRepository.save(transaction);
        }

        // Trừ tiền từ ví
        wallet.setBalance(wallet.getBalance().subtract(transaction.getAmount()));
        wallet.setLastUpdated(new Timestamp(System.currentTimeMillis()));
        walletRepository.save(wallet);

        // Cập nhật trạng thái giao dịch
        transaction.setStatusTransaction(StatusTransaction.SUCCESS);
        transaction.setProcessedAt(new Timestamp(System.currentTimeMillis()));
        Transaction processedTransaction = transactionRepository.save(transaction);

        // Gửi thông báo cho người dùng
        try {
            Instructor instructor = wallet.getInstructor();
            if (instructor != null && instructor.getAccount() != null) {
                notificationService.sendNotification(
                        instructor.getAccount().getId(),
                        "Your withdrawal request for " + transaction.getAmount() + " has been approved and processed.",
                        NotificationType.WalletWithdrawal,
                        null,
                        null
                );
            }
        } catch (Exception e) {
            logger.error("Failed to send withdrawal approval notification: {}", e.getMessage());
        }

        logger.info("Withdrawal transaction ID: {} processed successfully", transactionId);
        return processedTransaction;
    }

    /**
     * Từ chối yêu cầu rút tiền
     *
     * @param transactionId ID của giao dịch rút tiền
     * @param reason Lý do từ chối
     * @return Đối tượng Transaction đã cập nhật
     * @throws ResourceNotFoundException Nếu không tìm thấy giao dịch
     */
    @Transactional
    public Transaction rejectWithdrawal(Long transactionId, String reason) {
        logger.info("Rejecting withdrawal transaction ID: {}", transactionId);

        Transaction transaction = transactionRepository.findById(transactionId)
                .orElseThrow(() -> {
                    logger.error("Transaction not found with ID: {}", transactionId);
                    return new ResourceNotFoundException("Transaction not found with id: " + transactionId);
                });

        if (transaction.getStatusTransaction() != StatusTransaction.PENDING) {
            logger.error("Cannot reject transaction ID: {} with status: {}",
                    transactionId, transaction.getStatusTransaction());
            throw new IllegalStateException("Transaction is not in PENDING state");
        }

        if (transaction.getTransactionType() != TransactionType.WITHDRAWAL) {
            logger.error("Transaction ID: {} is not a withdrawal transaction", transactionId);
            throw new IllegalArgumentException("Transaction is not a withdrawal request");
        }

        // Cập nhật trạng thái
        transaction.setStatusTransaction(StatusTransaction.REJECTED);
        Transaction rejectedTransaction = transactionRepository.save(transaction);

        logger.info("Withdrawal transaction ID: {} rejected", transactionId);

        // Gửi thông báo cho người dùng
        try {
            Wallet wallet = transaction.getWallet();
            Instructor instructor = wallet.getInstructor();
            if (instructor != null && instructor.getAccount() != null) {
                String message = "Your withdrawal request for " + transaction.getAmount() +
                        " has been rejected. " +
                        (reason != null && !reason.isEmpty() ? "Reason: " + reason : "");

                notificationService.sendNotification(
                        instructor.getAccount().getId(),
                        message,
                        NotificationType.WalletWithdrawal,
                        null,
                        null
                );
            }
        } catch (Exception e) {
            logger.error("Failed to send withdrawal rejection notification: {}", e.getMessage());
        }

        return rejectedTransaction;
=======
    // Lấy thông tin ví dựa theo instructorId
    public WalletDTO getWalletByInstructorId(Long instructorId) {
        Wallet wallet = walletRepository.findByInstructorId(instructorId)
                .orElseThrow(() -> new ResourceNotFoundException("Wallet not found for instructorId: " + instructorId));

        return WalletMapper.INSTANCE.walletToWalletDTO(wallet);
    }

    // Cập nhật số dư ví
    @Transactional
    public WalletBalanceDTO updateBalance(Long instructorId, BigDecimal amount) {
        Wallet wallet = walletRepository.findByInstructorId(instructorId)
                .orElseThrow(() -> new ResourceNotFoundException("Wallet not found for instructorId: " + instructorId));

        wallet.setBalance(wallet.getBalance().add(amount));
        wallet.setLastUpdated(Timestamp.from(Instant.now()));

        walletRepository.save(wallet);
        return WalletMapper.INSTANCE.toWalletBalanceDTO(wallet);
    }

    // Xử lý yêu cầu rút tiền
    @Transactional
    public WalletBalanceDTO withdraw(Long instructorId, BigDecimal amount) {
        Wallet wallet = walletRepository.findByInstructorId(instructorId)
                .orElseThrow(() -> new ResourceNotFoundException("Wallet not found for instructorId: " + instructorId));

        if (wallet.getBalance().compareTo(amount) < 0) {
            throw new IllegalArgumentException("Insufficient balance");
        }

        if (wallet.getMinLimit() != null && amount.compareTo(wallet.getMinLimit()) < 0) {
            throw new IllegalArgumentException("Withdrawal amount is below minimum limit");
        }

        wallet.setBalance(wallet.getBalance().subtract(amount));
        wallet.setLastUpdated(Timestamp.from(Instant.now()));

        walletRepository.save(wallet);
        return WalletMapper.INSTANCE.toWalletBalanceDTO(wallet);
>>>>>>> 1d0e5864
    }
}<|MERGE_RESOLUTION|>--- conflicted
+++ resolved
@@ -1,20 +1,21 @@
 package com.mytech.virtualcourse.services;
 
-<<<<<<< HEAD
+import com.mytech.virtualcourse.dtos.WalletBalanceDTO;
+import com.mytech.virtualcourse.dtos.WalletDTO;
 import com.mytech.virtualcourse.entities.Instructor;
 import com.mytech.virtualcourse.entities.Transaction;
 import com.mytech.virtualcourse.entities.Wallet;
+import com.mytech.virtualcourse.enums.NotificationType;
 import com.mytech.virtualcourse.enums.StatusTransaction;
 import com.mytech.virtualcourse.enums.StatusWallet;
 import com.mytech.virtualcourse.enums.TransactionType;
-import com.mytech.virtualcourse.enums.NotificationType;
 import com.mytech.virtualcourse.exceptions.InsufficientBalanceException;
-import com.mytech.virtualcourse.exceptions.ResourceNotFoundException;
 import com.mytech.virtualcourse.exceptions.WalletOperationException;
+import com.mytech.virtualcourse.mappers.WalletMapper;
 import com.mytech.virtualcourse.repositories.InstructorRepository;
 import com.mytech.virtualcourse.repositories.TransactionRepository;
 import com.mytech.virtualcourse.repositories.WalletRepository;
-
+import com.mytech.virtualcourse.exceptions.ResourceNotFoundException;
 import org.slf4j.Logger;
 import org.slf4j.LoggerFactory;
 import org.springframework.beans.factory.annotation.Autowired;
@@ -22,43 +23,20 @@
 import org.springframework.data.domain.Pageable;
 import org.springframework.stereotype.Service;
 import org.springframework.transaction.annotation.Isolation;
-=======
-import com.mytech.virtualcourse.dtos.WalletBalanceDTO;
-import com.mytech.virtualcourse.dtos.WalletDTO;
-import com.mytech.virtualcourse.entities.Wallet;
-import com.mytech.virtualcourse.enums.StatusWallet;
-import com.mytech.virtualcourse.mappers.WalletMapper;
-import com.mytech.virtualcourse.repositories.WalletRepository;
-import com.mytech.virtualcourse.exceptions.ResourceNotFoundException;
-import org.springframework.beans.factory.annotation.Autowired;
-import org.springframework.stereotype.Service;
->>>>>>> 1d0e5864
 import org.springframework.transaction.annotation.Transactional;
 
 import java.math.BigDecimal;
 import java.sql.Timestamp;
-<<<<<<< HEAD
-import java.time.LocalDateTime;
+import java.time.Instant;
 import java.util.List;
 import java.util.UUID;
 
-/**
- * Service quản lý ví điện tử và các giao dịch liên quan
- */
 @Service
 public class WalletService {
     private static final Logger logger = LoggerFactory.getLogger(WalletService.class);
-=======
-import java.time.Instant;
-
-@Service
-public class WalletService {
->>>>>>> 1d0e5864
 
     @Autowired
     private WalletRepository walletRepository;
-
-<<<<<<< HEAD
     @Autowired
     private TransactionRepository transactionRepository;
 
@@ -68,12 +46,48 @@
     @Autowired
     private NotificationService notificationService;
 
-    /**
-     * Tạo ví mới cho instructor
-     *
-     * @param instructor Đối tượng Instructor
-     * @return Đối tượng Wallet đã tạo
-     */
+    // Lấy thông tin ví dựa theo instructorId
+    public WalletDTO getWalletByInstructorId(Long instructorId) {
+        Wallet wallet = walletRepository.findByInstructorId(instructorId)
+                .orElseThrow(() -> new ResourceNotFoundException("Wallet not found for instructorId: " + instructorId));
+
+        return WalletMapper.INSTANCE.walletToWalletDTO(wallet);
+    }
+
+    // Cập nhật số dư ví
+    @Transactional
+    public WalletBalanceDTO updateBalance(Long instructorId, BigDecimal amount) {
+        Wallet wallet = walletRepository.findByInstructorId(instructorId)
+                .orElseThrow(() -> new ResourceNotFoundException("Wallet not found for instructorId: " + instructorId));
+
+        wallet.setBalance(wallet.getBalance().add(amount));
+        wallet.setLastUpdated(Timestamp.from(Instant.now()));
+
+        walletRepository.save(wallet);
+        return WalletMapper.INSTANCE.toWalletBalanceDTO(wallet);
+    }
+
+    // Xử lý yêu cầu rút tiền
+    @Transactional
+    public WalletBalanceDTO withdraw(Long instructorId, BigDecimal amount) {
+        Wallet wallet = walletRepository.findByInstructorId(instructorId)
+                .orElseThrow(() -> new ResourceNotFoundException("Wallet not found for instructorId: " + instructorId));
+
+        if (wallet.getBalance().compareTo(amount) < 0) {
+            throw new IllegalArgumentException("Insufficient balance");
+        }
+
+        if (wallet.getMinLimit() != null && amount.compareTo(wallet.getMinLimit()) < 0) {
+            throw new IllegalArgumentException("Withdrawal amount is below minimum limit");
+        }
+
+        wallet.setBalance(wallet.getBalance().subtract(amount));
+        wallet.setLastUpdated(Timestamp.from(Instant.now()));
+
+        walletRepository.save(wallet);
+        return WalletMapper.INSTANCE.toWalletBalanceDTO(wallet);
+    }
+
     @Transactional
     public Wallet createWalletForInstructor(Instructor instructor) {
         logger.info("Creating wallet for instructor ID: {}", instructor.getId());
@@ -590,47 +604,5 @@
         }
 
         return rejectedTransaction;
-=======
-    // Lấy thông tin ví dựa theo instructorId
-    public WalletDTO getWalletByInstructorId(Long instructorId) {
-        Wallet wallet = walletRepository.findByInstructorId(instructorId)
-                .orElseThrow(() -> new ResourceNotFoundException("Wallet not found for instructorId: " + instructorId));
-
-        return WalletMapper.INSTANCE.walletToWalletDTO(wallet);
-    }
-
-    // Cập nhật số dư ví
-    @Transactional
-    public WalletBalanceDTO updateBalance(Long instructorId, BigDecimal amount) {
-        Wallet wallet = walletRepository.findByInstructorId(instructorId)
-                .orElseThrow(() -> new ResourceNotFoundException("Wallet not found for instructorId: " + instructorId));
-
-        wallet.setBalance(wallet.getBalance().add(amount));
-        wallet.setLastUpdated(Timestamp.from(Instant.now()));
-
-        walletRepository.save(wallet);
-        return WalletMapper.INSTANCE.toWalletBalanceDTO(wallet);
-    }
-
-    // Xử lý yêu cầu rút tiền
-    @Transactional
-    public WalletBalanceDTO withdraw(Long instructorId, BigDecimal amount) {
-        Wallet wallet = walletRepository.findByInstructorId(instructorId)
-                .orElseThrow(() -> new ResourceNotFoundException("Wallet not found for instructorId: " + instructorId));
-
-        if (wallet.getBalance().compareTo(amount) < 0) {
-            throw new IllegalArgumentException("Insufficient balance");
-        }
-
-        if (wallet.getMinLimit() != null && amount.compareTo(wallet.getMinLimit()) < 0) {
-            throw new IllegalArgumentException("Withdrawal amount is below minimum limit");
-        }
-
-        wallet.setBalance(wallet.getBalance().subtract(amount));
-        wallet.setLastUpdated(Timestamp.from(Instant.now()));
-
-        walletRepository.save(wallet);
-        return WalletMapper.INSTANCE.toWalletBalanceDTO(wallet);
->>>>>>> 1d0e5864
     }
 }