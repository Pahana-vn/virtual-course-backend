--- conflicted
+++ resolved
@@ -1,34 +1,20 @@
+// src/main/java/com/mytech/virtualcourse/dtos/TransactionDTO.java
+
 package com.mytech.virtualcourse.dtos;
 
-<<<<<<< HEAD
-import lombok.AllArgsConstructor;
-import lombok.Builder;
-import lombok.Data;
-import lombok.NoArgsConstructor;
-=======
 import com.mytech.virtualcourse.enums.*;
 import lombok.*;
->>>>>>> 1d0e5864
 
 import java.math.BigDecimal;
-import java.time.LocalDateTime;
+import java.sql.Timestamp;
 
-@Data
-@Builder
+@Getter
+@Setter
 @NoArgsConstructor
 @AllArgsConstructor
+@ToString
 public class TransactionDTO {
     private Long id;
-<<<<<<< HEAD
-    private Long walletId;
-    private BigDecimal amount;
-    private String transactionType;
-    private String description;
-    private String referenceId;
-    private String status;
-    private LocalDateTime createdAt;
-    private LocalDateTime updatedAt;
-=======
     private BigDecimal amount;
     private String title;
     private TransactionType transactionType;
@@ -38,5 +24,4 @@
     private Timestamp processedAt;
     private Long walletId;
     private BigDecimal walletBalance;
->>>>>>> 1d0e5864
 }