package com.mytech.virtualcourse.dtos;

import lombok.AllArgsConstructor;
import lombok.Builder;
import lombok.Data;
import lombok.NoArgsConstructor;

import java.math.BigDecimal;
import java.time.LocalDateTime;

@Data
@Builder
@NoArgsConstructor
@AllArgsConstructor
public class WalletDTO {
<<<<<<< HEAD
    private Long id;
    private Long instructorId;
//    private Long studentId;
    private BigDecimal balance;
    private BigDecimal maxLimit;
    private String status;
    private LocalDateTime createdAt;
    private LocalDateTime updatedAt;
    private LocalDateTime lastUpdated;
=======
    private Long id; // ID của Wallet
    private BigDecimal balance; // Số dư
    private StatusWallet statusWallet; // Trạng thái ví (ACTIVE, SUSPENDED, CLOSED)
    private BigDecimal minLimit; // Giới hạn tối đa của ví
    private Timestamp lastUpdated; // Thời gian cập nhật cuối cùng
    private Long instructorId; // ID của Instructor (nếu ví thuộc về giảng viên)
>>>>>>> 1d0e5864
}<|MERGE_RESOLUTION|>--- conflicted
+++ resolved
@@ -1,34 +1,20 @@
 package com.mytech.virtualcourse.dtos;
 
-import lombok.AllArgsConstructor;
-import lombok.Builder;
-import lombok.Data;
-import lombok.NoArgsConstructor;
+import com.mytech.virtualcourse.enums.StatusWallet;
+import lombok.*;
 
 import java.math.BigDecimal;
-import java.time.LocalDateTime;
+import java.sql.Timestamp;
 
-@Data
-@Builder
+@Getter
+@Setter
 @NoArgsConstructor
 @AllArgsConstructor
 public class WalletDTO {
-<<<<<<< HEAD
-    private Long id;
-    private Long instructorId;
-//    private Long studentId;
-    private BigDecimal balance;
-    private BigDecimal maxLimit;
-    private String status;
-    private LocalDateTime createdAt;
-    private LocalDateTime updatedAt;
-    private LocalDateTime lastUpdated;
-=======
     private Long id; // ID của Wallet
     private BigDecimal balance; // Số dư
     private StatusWallet statusWallet; // Trạng thái ví (ACTIVE, SUSPENDED, CLOSED)
     private BigDecimal minLimit; // Giới hạn tối đa của ví
     private Timestamp lastUpdated; // Thời gian cập nhật cuối cùng
     private Long instructorId; // ID của Instructor (nếu ví thuộc về giảng viên)
->>>>>>> 1d0e5864
 }