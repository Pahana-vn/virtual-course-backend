--- conflicted
+++ resolved
@@ -20,20 +20,13 @@
     @Column(name = "num_of_lectures", nullable = false)
     private Integer numOfLectures;
 
-<<<<<<< HEAD
-    @Column(name = "num_of_quiz", nullable = false)
+    @Column(name = "num_of_quiz")
     private Integer numOfQuiz;
 
-    @Column(name = "num_of_test", nullable = false)
-=======
-    @Column(name = "num_of_quiz",  nullable = false)
-    private Integer numOfQuiz;
-
-    @Column(name = "num_of_test",  nullable = false)
->>>>>>> 7bc286da
+    @Column(name = "num_of_test")
     private Integer numOfTest;
 
-    @Column(name = "session_duration")
+    @Column(name = "session_duration", nullable = false)
     private Integer sessionDuration;
 
     @Column(name = "pass_score")
