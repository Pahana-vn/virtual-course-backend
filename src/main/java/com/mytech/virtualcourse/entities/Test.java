package com.mytech.virtualcourse.entities;

import com.mytech.virtualcourse.enums.StatusTest;
import jakarta.persistence.*;
import lombok.*;

import java.util.ArrayList;
import java.util.List;

@Getter
@Setter
@NoArgsConstructor
@AllArgsConstructor
@Entity
@Table(name = "test")
public class Test extends AbstractEntity {

    @Column(name = "title", nullable = false)
    private String title;

    @Column(name = "description", columnDefinition = "TEXT")
    private String description;

    @Column(name = "total_marks", nullable = false)
    private Integer totalMarks;

    @Column(name = "pass_percentage", nullable = false)
    private Integer passPercentage = 60;

    @Column(name = "duration", nullable = false)
    private Integer duration; // Thời lượng làm bài (phút)

    @Column(name = "is_final_test", nullable = false)
    private Boolean isFinalTest = false;

    @Column(name = "status", nullable = false)
    @Enumerated(EnumType.STRING)
    private StatusTest statusTest;

    @ManyToOne
    @JoinColumn(name = "course_id", nullable = false)
    private Course course;

    @ManyToOne
    @JoinColumn(name = "instructor_id", nullable = false)
    private Instructor instructor;

    @ManyToMany
    @JoinTable(
            name = "test_question_mapping",
            joinColumns = @JoinColumn(name = "test_id"),
            inverseJoinColumns = @JoinColumn(name = "question_id")
    )
    private List<Question> questions;

<<<<<<< HEAD
    @OneToMany(mappedBy = "test", cascade = CascadeType.ALL)
    private List<StudentTestSubmission> submissions; // Danh sách bài nộp của học viên
=======
    @OneToMany(mappedBy = "test", cascade = CascadeType.ALL, orphanRemoval = true)
    private List<StudentTestSubmission> submissions;
>>>>>>> 7bc286da
}<|MERGE_RESOLUTION|>--- conflicted
+++ resolved
@@ -37,6 +37,7 @@
     @Enumerated(EnumType.STRING)
     private StatusTest statusTest;
 
+
     @ManyToOne
     @JoinColumn(name = "course_id", nullable = false)
     private Course course;
@@ -53,11 +54,6 @@
     )
     private List<Question> questions;
 
-<<<<<<< HEAD
-    @OneToMany(mappedBy = "test", cascade = CascadeType.ALL)
-    private List<StudentTestSubmission> submissions; // Danh sách bài nộp của học viên
-=======
     @OneToMany(mappedBy = "test", cascade = CascadeType.ALL, orphanRemoval = true)
     private List<StudentTestSubmission> submissions;
->>>>>>> 7bc286da
 }