--- conflicted
+++ resolved
@@ -60,13 +60,8 @@
 
     @OneToOne(mappedBy = "account", cascade = CascadeType.ALL, orphanRemoval = true)
     private Instructor instructor;
-<<<<<<< HEAD
 
     @OneToOne(mappedBy = "account", cascade = CascadeType.ALL, orphanRemoval = true)
     private Student student;
-=======
->>>>>>> 7bc286da
 
-    @OneToOne(mappedBy = "account", cascade = CascadeType.ALL, orphanRemoval = true)
-    private Student student;
 }