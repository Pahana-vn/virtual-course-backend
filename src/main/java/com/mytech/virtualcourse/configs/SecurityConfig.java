package com.mytech.virtualcourse.configs;

import com.mytech.virtualcourse.security.CustomOAuth2UserService;
import com.mytech.virtualcourse.security.OAuth2AuthenticationSuccessHandler;
import com.mytech.virtualcourse.security.CustomUserDetailsService;
import com.mytech.virtualcourse.security.JwtAuthenticationFilter;
import org.springframework.beans.factory.annotation.Autowired;
import org.springframework.context.annotation.*;
import org.springframework.http.HttpMethod;
import org.springframework.security.authentication.*;
import org.springframework.security.config.annotation.authentication.configuration.AuthenticationConfiguration;
import org.springframework.security.config.annotation.method.configuration.EnableMethodSecurity;
import org.springframework.security.config.annotation.web.builders.HttpSecurity;
import org.springframework.security.config.http.SessionCreationPolicy;
import org.springframework.security.crypto.bcrypt.*;
import org.springframework.security.crypto.password.PasswordEncoder;
import org.springframework.security.web.SecurityFilterChain;
import org.springframework.security.web.authentication.UsernamePasswordAuthenticationFilter;
import org.springframework.web.cors.CorsConfiguration;
import java.util.List;
import static org.springframework.security.config.Customizer.withDefaults;

@Configuration
@EnableMethodSecurity
public class SecurityConfig {

    @Autowired
    private CustomUserDetailsService userDetailsService;

    @Autowired
    private CustomOAuth2UserService customOAuth2UserService;

    @Autowired
    private OAuth2AuthenticationSuccessHandler oAuth2AuthenticationSuccessHandler;

    @Autowired
    private JwtAuthenticationFilter jwtAuthenticationFilter;

    @Bean
    public PasswordEncoder passwordEncoder() {
        return new BCryptPasswordEncoder();
    }

    @Bean
    public AuthenticationManager authenticationManager(AuthenticationConfiguration authConfig) throws Exception {
        return authConfig.getAuthenticationManager();
    }

    @Bean
    public SecurityFilterChain filterChain(HttpSecurity http) throws Exception {
        http
                .cors(cors -> cors.configurationSource(request -> {
                    CorsConfiguration config = new CorsConfiguration();
                    config.setAllowedOrigins(List.of(
                            "http://localhost:3000",
<<<<<<< HEAD
                            "http://localhost:3001",
=======
                            "http://10.0.2.2:3000",
>>>>>>> 1d0e5864
                            "http://127.0.0.1:8080",
                            "http://10.0.2.2:8080",
                            "http://192.168.1.100:8080"
                    ));
                    config.setAllowedMethods(List.of("GET", "POST", "PUT", "DELETE"));
                    config.setAllowedHeaders(List.of("*"));
                    config.setAllowCredentials(true);
                    return config;
                }))
                .csrf(csrf -> csrf.disable())
                .sessionManagement(session -> session.sessionCreationPolicy(SessionCreationPolicy.STATELESS))
                .authorizeHttpRequests(auth -> auth
                        // Specific admin endpoints for course approval
                        .requestMatchers("/api/admin/courses/*/approval-history").hasAnyRole("ADMIN", "INSTRUCTOR")
                        .requestMatchers("/api/admin/courses/*/approve").hasRole("ADMIN")
                        .requestMatchers("/api/admin/courses/*/reject").hasRole("ADMIN")
                        .requestMatchers("/api/admin/courses/pending").hasAnyRole("ADMIN", "INSTRUCTOR")

                        // Specific admin endpoints for instructor management
                        .requestMatchers("/api/admin/instructors/pending").hasRole("ADMIN")
                        .requestMatchers("/api/admin/instructors/*/approve").hasRole("ADMIN")
                        .requestMatchers("/api/admin/instructors/*/reject").hasRole("ADMIN")

                        // General admin endpoints
                        .requestMatchers("/api/admin/**").hasRole("ADMIN")

                        // Course endpoints
                        .requestMatchers("/api/courses/**").permitAll()
                        .requestMatchers(HttpMethod.POST, "/api/courses/**").hasAnyRole("INSTRUCTOR", "ADMIN")
                        .requestMatchers(HttpMethod.PUT, "/api/courses/**").hasAnyRole("INSTRUCTOR", "ADMIN")
                        .requestMatchers(HttpMethod.DELETE, "/api/courses/**").hasAnyRole("INSTRUCTOR", "ADMIN")

                        // Các quy tắc khác giữ nguyên
                        .requestMatchers("/api/categories/**").permitAll()
                        .requestMatchers("/api/files/**").permitAll()
                        .requestMatchers("/uploads/**").permitAll()
                        .requestMatchers("/api/auth/**").permitAll()
                        .requestMatchers("/api/instructors/**").permitAll()
<<<<<<< HEAD
                        .requestMatchers(HttpMethod.PUT, "/api/instructors/**").hasRole("INSTRUCTOR")
                        .requestMatchers(HttpMethod.DELETE, "/api/instructors/**").hasRole("INSTRUCTOR")
                        .requestMatchers("/api/students/**").hasRole("STUDENT")
=======
                        .requestMatchers(HttpMethod.PUT, "/api/instructors/**").hasAuthority("ROLE_INSTRUCTOR")
                        .requestMatchers(HttpMethod.DELETE, "/api/instructors/**").hasAuthority("ROLE_INSTRUCTOR")
                        .requestMatchers("/api/sections/**").permitAll()
                        .requestMatchers("/api/students/**").permitAll()
>>>>>>> 1d0e5864
                        .requestMatchers("/api/payment/**").permitAll()
                        .requestMatchers("/api/transactions/**").permitAll()
                        .requestMatchers("/api/wallet/**").permitAll()
                        .requestMatchers("/api/instructor-transaction/**").permitAll()
                        .requestMatchers("/api/tests/**").permitAll()
<<<<<<< HEAD
=======
                        .requestMatchers("/api/questions/**").permitAll()
                        .requestMatchers("/api/chat/**").permitAll()
                        .requestMatchers("/ws-chat/**").permitAll()
>>>>>>> 1d0e5864
                        .requestMatchers("/swagger-ui/**","/swagger-resources/**","/v3/api-docs/**", "/webjars/**").permitAll()
                        .requestMatchers("/api/statistics/**").permitAll()
                        .requestMatchers("/api/statistics/trends/**").permitAll()
                        .requestMatchers("/api/notifications/**").permitAll()
                        .anyRequest().authenticated()
                )
                .addFilterBefore(jwtAuthenticationFilter, UsernamePasswordAuthenticationFilter.class);

        return http.build();
    }
}<|MERGE_RESOLUTION|>--- conflicted
+++ resolved
@@ -17,7 +17,9 @@
 import org.springframework.security.web.SecurityFilterChain;
 import org.springframework.security.web.authentication.UsernamePasswordAuthenticationFilter;
 import org.springframework.web.cors.CorsConfiguration;
+
 import java.util.List;
+
 import static org.springframework.security.config.Customizer.withDefaults;
 
 @Configuration
@@ -53,11 +55,8 @@
                     CorsConfiguration config = new CorsConfiguration();
                     config.setAllowedOrigins(List.of(
                             "http://localhost:3000",
-<<<<<<< HEAD
                             "http://localhost:3001",
-=======
                             "http://10.0.2.2:3000",
->>>>>>> 1d0e5864
                             "http://127.0.0.1:8080",
                             "http://10.0.2.2:8080",
                             "http://192.168.1.100:8080"
@@ -68,7 +67,9 @@
                     return config;
                 }))
                 .csrf(csrf -> csrf.disable())
-                .sessionManagement(session -> session.sessionCreationPolicy(SessionCreationPolicy.STATELESS))
+                .sessionManagement(session ->
+                        session.sessionCreationPolicy(SessionCreationPolicy.STATELESS) // Ensure stateless session
+                )
                 .authorizeHttpRequests(auth -> auth
                         // Specific admin endpoints for course approval
                         .requestMatchers("/api/admin/courses/*/approval-history").hasAnyRole("ADMIN", "INSTRUCTOR")
@@ -86,43 +87,37 @@
 
                         // Course endpoints
                         .requestMatchers("/api/courses/**").permitAll()
-                        .requestMatchers(HttpMethod.POST, "/api/courses/**").hasAnyRole("INSTRUCTOR", "ADMIN")
-                        .requestMatchers(HttpMethod.PUT, "/api/courses/**").hasAnyRole("INSTRUCTOR", "ADMIN")
-                        .requestMatchers(HttpMethod.DELETE, "/api/courses/**").hasAnyRole("INSTRUCTOR", "ADMIN")
-
-                        // Các quy tắc khác giữ nguyên
+                        .requestMatchers(HttpMethod.POST, "/api/courses/**").hasAuthority("ROLE_INSTRUCTOR")
+                        .requestMatchers(HttpMethod.PUT, "/api/courses/**").hasAuthority("ROLE_INSTRUCTOR")
+                        .requestMatchers(HttpMethod.DELETE, "/api/courses/**").hasAuthority("ROLE_INSTRUCTOR")
                         .requestMatchers("/api/categories/**").permitAll()
                         .requestMatchers("/api/files/**").permitAll()
                         .requestMatchers("/uploads/**").permitAll()
                         .requestMatchers("/api/auth/**").permitAll()
+                        .requestMatchers("/api/admin/**").hasRole("ADMIN")
                         .requestMatchers("/api/instructors/**").permitAll()
-<<<<<<< HEAD
-                        .requestMatchers(HttpMethod.PUT, "/api/instructors/**").hasRole("INSTRUCTOR")
-                        .requestMatchers(HttpMethod.DELETE, "/api/instructors/**").hasRole("INSTRUCTOR")
-                        .requestMatchers("/api/students/**").hasRole("STUDENT")
-=======
                         .requestMatchers(HttpMethod.PUT, "/api/instructors/**").hasAuthority("ROLE_INSTRUCTOR")
                         .requestMatchers(HttpMethod.DELETE, "/api/instructors/**").hasAuthority("ROLE_INSTRUCTOR")
                         .requestMatchers("/api/sections/**").permitAll()
                         .requestMatchers("/api/students/**").permitAll()
->>>>>>> 1d0e5864
                         .requestMatchers("/api/payment/**").permitAll()
                         .requestMatchers("/api/transactions/**").permitAll()
                         .requestMatchers("/api/wallet/**").permitAll()
                         .requestMatchers("/api/instructor-transaction/**").permitAll()
                         .requestMatchers("/api/tests/**").permitAll()
-<<<<<<< HEAD
-=======
                         .requestMatchers("/api/questions/**").permitAll()
                         .requestMatchers("/api/chat/**").permitAll()
                         .requestMatchers("/ws-chat/**").permitAll()
->>>>>>> 1d0e5864
                         .requestMatchers("/swagger-ui/**","/swagger-resources/**","/v3/api-docs/**", "/webjars/**").permitAll()
                         .requestMatchers("/api/statistics/**").permitAll()
                         .requestMatchers("/api/statistics/trends/**").permitAll()
                         .requestMatchers("/api/notifications/**").permitAll()
                         .anyRequest().authenticated()
                 )
+//                .oauth2Login(oauth2 -> oauth2
+//                        .userInfoEndpoint(userInfo -> userInfo.userService(customOAuth2UserService))
+//                        .successHandler(oAuth2AuthenticationSuccessHandler)
+//                )
                 .addFilterBefore(jwtAuthenticationFilter, UsernamePasswordAuthenticationFilter.class);
 
         return http.build();
