--- conflicted
+++ resolved
@@ -1,10 +1,6 @@
 package com.mytech.virtualcourse.enums;
 
-/**
- * Enum representing the status of a transaction
- */
 public enum StatusTransaction {
-<<<<<<< HEAD
     PENDING,    // Đang chờ xử lý
     SUCCESS,    // Thành công
     FAILED,     // Thất bại
@@ -12,10 +8,4 @@
     REFUNDED,   // Đã hoàn tiền
     COMPLETED,  // Hoàn thành
     REJECTED    // Từ chối
-=======
-    PENDING,
-    COMPLETED,
-    FAILED,
-    CANCELED,
->>>>>>> 1d0e5864
 }