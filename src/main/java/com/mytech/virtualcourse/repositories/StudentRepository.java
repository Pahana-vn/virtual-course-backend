package com.mytech.virtualcourse.repositories;

import com.mytech.virtualcourse.entities.Student;
import org.springframework.data.jpa.repository.JpaRepository;
import org.springframework.data.jpa.repository.Modifying;
import org.springframework.data.jpa.repository.Query;
import org.springframework.stereotype.Repository;
import org.springframework.data.domain.Page;

import java.util.Date;
import java.util.List;
import java.util.Optional;

@Repository
public interface StudentRepository extends JpaRepository<Student, Long> {

    Optional<Student> findByAccountId(Long accountId);

    @Query("SELECT COUNT(c) FROM Student s JOIN s.courses c WHERE s.id = ?1")
    int countRegisteredCourses(Long studentId);

<<<<<<< HEAD

    boolean existsStudentByAccountId(Long accountId);
=======
    long countByCreatedAtBetween(Date start, Date end);
>>>>>>> 7bc286da
}<|MERGE_RESOLUTION|>--- conflicted
+++ resolved
@@ -19,10 +19,8 @@
     @Query("SELECT COUNT(c) FROM Student s JOIN s.courses c WHERE s.id = ?1")
     int countRegisteredCourses(Long studentId);
 
-<<<<<<< HEAD
 
     boolean existsStudentByAccountId(Long accountId);
-=======
+
     long countByCreatedAtBetween(Date start, Date end);
->>>>>>> 7bc286da
 }