// src/main/java/com/mytech/virtualcourse/repositories/ReviewRepository.java

package com.mytech.virtualcourse.repositories;

import com.mytech.virtualcourse.entities.Review;
import com.mytech.virtualcourse.entities.Student;
import org.springframework.data.domain.Page;
import org.springframework.data.domain.Pageable;
import org.springframework.data.jpa.repository.JpaRepository;
import org.springframework.data.jpa.repository.Query;
import org.springframework.data.repository.query.Param;
import org.springframework.stereotype.Repository;

import java.time.LocalDate;
import java.util.List;

@Repository
public interface ReviewRepository extends JpaRepository<Review, Long> {

    List<Review> findByCourseId(Long courseId);
    Page<Review> findByCourseId(Long courseId, Pageable pageable);
<<<<<<< HEAD
    // List<Review> findByCourseInstructorId(Long instructorId);
    @Query("SELECT AVG(r.rating) FROM Review r JOIN r.course c WHERE c.instructor.id = :instructorId")
    Double getAverageRatingForInstructor(@Param("instructorId") Long instructorId);

    @Query("SELECT COUNT(r) FROM Review r JOIN r.course c WHERE c.instructor.id = :instructorId AND r.rating = :rating")
    Long countReviewsByInstructorIdAndRating(@Param("instructorId") Long instructorId, @Param("rating") Integer rating);

    @Query("SELECT COUNT(r) FROM Review r JOIN r.course c WHERE c.instructor.id = :instructorId AND r.createdAt BETWEEN :startDate AND :endDate")
    Long countReviewsByInstructorIdAndDateRange(
            @Param("instructorId") Long instructorId,
            @Param("startDate") LocalDate startDate,
            @Param("endDate") LocalDate endDate);

    Page<Review> findByInstructorId(Long instructorId, Pageable pageable);

    Page<Review> findByInstructorIdAndRating(Long instructorId, Integer rating, Pageable pageable);

=======
>>>>>>> 1d0e5864
}<|MERGE_RESOLUTION|>--- conflicted
+++ resolved
@@ -17,9 +17,9 @@
 @Repository
 public interface ReviewRepository extends JpaRepository<Review, Long> {
 
+    // Lấy tất cả review của 1 course
     List<Review> findByCourseId(Long courseId);
     Page<Review> findByCourseId(Long courseId, Pageable pageable);
-<<<<<<< HEAD
     // List<Review> findByCourseInstructorId(Long instructorId);
     @Query("SELECT AVG(r.rating) FROM Review r JOIN r.course c WHERE c.instructor.id = :instructorId")
     Double getAverageRatingForInstructor(@Param("instructorId") Long instructorId);
@@ -37,6 +37,4 @@
 
     Page<Review> findByInstructorIdAndRating(Long instructorId, Integer rating, Pageable pageable);
 
-=======
->>>>>>> 1d0e5864
 }