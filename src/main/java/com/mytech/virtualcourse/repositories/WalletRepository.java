--- conflicted
+++ resolved
@@ -1,21 +1,6 @@
 package com.mytech.virtualcourse.repositories;
 
 import com.mytech.virtualcourse.entities.Wallet;
-<<<<<<< HEAD
-import org.springframework.data.jpa.repository.JpaRepository;
-import org.springframework.stereotype.Repository;
-
-import java.util.Optional;
-
-@Repository
-public interface WalletRepository extends JpaRepository<Wallet, Long> {
-    // This method is causing the error because Wallet doesn't have a studentId property
-    // Remove this method or replace it with a valid one
-    // Optional<Wallet> findByStudentId(Long studentId);
-
-    // If you need to find by instructor ID instead:
-    Optional<Wallet> findByInstructorId(Long instructorId);
-=======
 
 import java.util.Optional;
 
@@ -26,8 +11,4 @@
 public interface WalletRepository extends JpaRepository<Wallet, Long> {
 
     Optional<Wallet> findByInstructorId(Long instructorId);
-
-//    Optional<Wallet> findByAccountEmail(String email);
-
->>>>>>> 1d0e5864
 }