package com.mytech.virtualcourse.repositories;

import com.mytech.virtualcourse.entities.Course;
import com.mytech.virtualcourse.entities.Instructor;
import com.mytech.virtualcourse.enums.ECourseStatus;
import org.springframework.data.jpa.repository.JpaRepository;
import org.springframework.data.jpa.repository.Query;
import org.springframework.data.repository.query.Param;
import org.springframework.stereotype.Repository;

import java.util.Date;
import java.util.List;

@Repository
public interface CourseRepository extends JpaRepository<Course, Long> {

    List<Course> findByInstructor(Instructor instructor);

<<<<<<< HEAD
=======
    List<Course> findByInstructor(Instructor instructor);

>>>>>>> 7bc286da
    @Query("SELECT COUNT(c) FROM Course c WHERE c.instructor.id = :instructorId")
    int countByInstructorId(@Param("instructorId") Long instructorId);

    List<Course> findByInstructorAndStatus(Instructor instructor, ECourseStatus status);

    @Query("SELECT c FROM Course c JOIN c.students s WHERE s.id = :studentId ORDER BY c.createdAt DESC")
    List<Course> findRecentCoursesByStudentId(@Param("studentId") Long studentId);

    @Query("SELECT COUNT(c) FROM Course c JOIN c.students s WHERE s.id = :studentId")
    int countCoursesByStudentId(@Param("studentId") Long studentId);

    @Query("SELECT c FROM Course c JOIN c.students s WHERE s.id = :studentId")
    List<Course> findCoursesByStudentId(@Param("studentId") Long studentId);

    long countByCreatedAtBetween(Date start, Date end);
}<|MERGE_RESOLUTION|>--- conflicted
+++ resolved
@@ -16,11 +16,6 @@
 
     List<Course> findByInstructor(Instructor instructor);
 
-<<<<<<< HEAD
-=======
-    List<Course> findByInstructor(Instructor instructor);
-
->>>>>>> 7bc286da
     @Query("SELECT COUNT(c) FROM Course c WHERE c.instructor.id = :instructorId")
     int countByInstructorId(@Param("instructorId") Long instructorId);
 
