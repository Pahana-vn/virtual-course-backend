--- conflicted
+++ resolved
@@ -38,7 +38,6 @@
 
     long countByCreatedAtBetween(Date start, Date end);
 
-<<<<<<< HEAD
     @Query("SELECT c FROM Course c WHERE c.category.id = :categoryId ORDER BY c.createdAt DESC")
     List<Course> findByCategoryId(@Param("categoryId") Long categoryId, Pageable pageable);
 
@@ -57,8 +56,6 @@
             @Param("search") String search,
             Pageable pageable);
 
-
-=======
     @Query("SELECT c FROM Course c WHERE " +
             "LOWER(c.titleCourse) LIKE LOWER(CONCAT('%', :keyword, '%')) OR " +
             "LOWER(c.description) LIKE LOWER(CONCAT('%', :keyword, '%')) OR " +
@@ -66,5 +63,5 @@
             "LOWER(c.instructor.lastName) LIKE LOWER(CONCAT('%', :keyword, '%'))")
     List<Course> searchCoursesFlutter(@Param("keyword") String keyword);
     // aaads
->>>>>>> 3f547826
+
 }