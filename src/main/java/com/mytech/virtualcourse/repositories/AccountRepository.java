--- conflicted
+++ resolved
@@ -25,9 +25,8 @@
 
     Optional<Account> findByEmail(String email);
 
-<<<<<<< HEAD
     Optional<Account> findByToken(String token);
-=======
+
     List<Account> findByStatus(EAccountStatus status);
->>>>>>> e9fd6e59
+
 }